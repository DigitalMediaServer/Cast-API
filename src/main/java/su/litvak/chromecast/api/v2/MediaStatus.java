/*
 * Copyright 2014 Vitaly Litvak (vitavaque@gmail.com)
 *
 * Licensed under the Apache License, Version 2.0 (the "License");
 * you may not use this file except in compliance with the License.
 * You may obtain a copy of the License at
 *
 *     http://www.apache.org/licenses/LICENSE-2.0
 *
 * Unless required by applicable law or agreed to in writing, software
 * distributed under the License is distributed on an "AS IS" BASIS,
 * WITHOUT WARRANTIES OR CONDITIONS OF ANY KIND, either express or implied.
 * See the License for the specific language governing permissions and
 * limitations under the License.
 */
package su.litvak.chromecast.api.v2;

import java.util.Collections;
import java.util.List;
import java.util.Map;

import org.codehaus.jackson.annotate.JsonProperty;
import org.codehaus.jackson.annotate.JsonIgnore;

/**
 * Current media player status - which media is played, volume, time position, etc.
 */
public class MediaStatus {
    /**
     * Playback status
     * https://developers.google.com/cast/docs/reference/messages#MediaStatus
     */
    public enum PlayerState { IDLE, PLAYING, BUFFERING, PAUSED }
    public enum RepeatState { REPEAT_OFF, REPEAT_ON }
    public enum IdleReason { CANCELLED, INTERRUPTED, FINISHED, ERROR }

<<<<<<< HEAD
    public long mediaSessionId;
    public final Media media;
    public final int playbackRate;
    public final PlayerState playerState;
    public IdleReason idleReason = IdleReason.ERROR;
    public final double currentTime;
    public final int supportedMediaCommands;
    public Volume volume;

    public RepeatState repeatMode = RepeatState.REPEAT_OFF;

    @JsonIgnore
    public int currentItemId;

    @JsonIgnore
    public int items;

    @JsonIgnore
    public String customData;

    MediaStatus(       @JsonProperty("mediaSessionId") long mediaSessionId,
                       @JsonProperty("media") Media media,
                       @JsonProperty("playbackRate") int playbackRate,
                       @JsonProperty("playerState") PlayerState playerState,
                       @JsonProperty("idleReason") IdleReason idleReason,
                       @JsonProperty("currentTime") double currentTime,
                       @JsonProperty("supportedMediaCommands") int supportedMediaCommands,
                       @JsonProperty("volume") Volume volume,
                       @JsonProperty("repeatMode") RepeatState repeatMode
                ) {
        this.currentTime = currentTime;
        this.playbackRate = playbackRate;
=======
    /**
     * https://developers.google.com/cast/docs/reference/receiver/cast.receiver.media#.repeatMode
     */
    public enum RepeatMode { REPEAT_OFF, REPEAT_ALL, REPEAT_SINGLE, REPEAT_ALL_AND_SHUFFLE }

    public final List<Integer> activeTrackIds;
    public final long mediaSessionId;
    public final int playbackRate;
    public final PlayerState playerState;
    public final Integer currentItemId;
    public final float currentTime;
    public final Map<String, Object> customData;
    public final Integer loadingItemId;
    public final List<Item> items;
    public final Integer preloadedItemId;
    public final int supportedMediaCommands;
    public final Volume volume;
    public final Media media;
    public final RepeatMode repeatMode;
    public final String idleReason;

    MediaStatus(@JsonProperty("activeTrackIds") List<Integer> activeTrackIds,
                       @JsonProperty("mediaSessionId") long mediaSessionId,
                       @JsonProperty("playbackRate") int playbackRate,
                       @JsonProperty("playerState") PlayerState playerState,
                       @JsonProperty("currentItemId") Integer currentItemId,
                       @JsonProperty("currentTime") float currentTime,
                       @JsonProperty("customData") Map<String, Object> customData,
                       @JsonProperty("loadingItemId") Integer loadingItemId,
                       @JsonProperty("items") List<Item> items,
                       @JsonProperty("preloadedItemId") Integer preloadedItemId,
                       @JsonProperty("supportedMediaCommands") int supportedMediaCommands,
                       @JsonProperty("volume") Volume volume,
                       @JsonProperty("media") Media media,
                       @JsonProperty("repeatMode") RepeatMode repeatMode,
                       @JsonProperty("idleReason") String idleReason) {
        this.activeTrackIds = activeTrackIds != null ? Collections.unmodifiableList(activeTrackIds) : null;
        this.mediaSessionId = mediaSessionId;
        this.playbackRate = playbackRate;
        this.playerState = playerState;
        this.currentItemId = currentItemId;
        this.currentTime = currentTime;
        this.customData = customData != null ? Collections.unmodifiableMap(customData) : null;
        this.loadingItemId = loadingItemId;
        this.items = items != null ? Collections.unmodifiableList(items) : null;
        this.preloadedItemId = preloadedItemId;
>>>>>>> b3808527
        this.supportedMediaCommands = supportedMediaCommands;
        this.playerState = playerState;
        this.media = media;
<<<<<<< HEAD
        this.mediaSessionId = mediaSessionId;
        this.volume = volume;
=======
>>>>>>> b3808527
        this.repeatMode = repeatMode;
        this.idleReason = idleReason;
    }
}<|MERGE_RESOLUTION|>--- conflicted
+++ resolved
@@ -20,7 +20,6 @@
 import java.util.Map;
 
 import org.codehaus.jackson.annotate.JsonProperty;
-import org.codehaus.jackson.annotate.JsonIgnore;
 
 /**
  * Current media player status - which media is played, volume, time position, etc.
@@ -28,46 +27,9 @@
 public class MediaStatus {
     /**
      * Playback status
-     * https://developers.google.com/cast/docs/reference/messages#MediaStatus
      */
-    public enum PlayerState { IDLE, PLAYING, BUFFERING, PAUSED }
-    public enum RepeatState { REPEAT_OFF, REPEAT_ON }
-    public enum IdleReason { CANCELLED, INTERRUPTED, FINISHED, ERROR }
+    public enum PlayerState { IDLE, BUFFERING, PLAYING, PAUSED }
 
-<<<<<<< HEAD
-    public long mediaSessionId;
-    public final Media media;
-    public final int playbackRate;
-    public final PlayerState playerState;
-    public IdleReason idleReason = IdleReason.ERROR;
-    public final double currentTime;
-    public final int supportedMediaCommands;
-    public Volume volume;
-
-    public RepeatState repeatMode = RepeatState.REPEAT_OFF;
-
-    @JsonIgnore
-    public int currentItemId;
-
-    @JsonIgnore
-    public int items;
-
-    @JsonIgnore
-    public String customData;
-
-    MediaStatus(       @JsonProperty("mediaSessionId") long mediaSessionId,
-                       @JsonProperty("media") Media media,
-                       @JsonProperty("playbackRate") int playbackRate,
-                       @JsonProperty("playerState") PlayerState playerState,
-                       @JsonProperty("idleReason") IdleReason idleReason,
-                       @JsonProperty("currentTime") double currentTime,
-                       @JsonProperty("supportedMediaCommands") int supportedMediaCommands,
-                       @JsonProperty("volume") Volume volume,
-                       @JsonProperty("repeatMode") RepeatState repeatMode
-                ) {
-        this.currentTime = currentTime;
-        this.playbackRate = playbackRate;
-=======
     /**
      * https://developers.google.com/cast/docs/reference/receiver/cast.receiver.media#.repeatMode
      */
@@ -114,15 +76,9 @@
         this.loadingItemId = loadingItemId;
         this.items = items != null ? Collections.unmodifiableList(items) : null;
         this.preloadedItemId = preloadedItemId;
->>>>>>> b3808527
         this.supportedMediaCommands = supportedMediaCommands;
-        this.playerState = playerState;
+        this.volume = volume;
         this.media = media;
-<<<<<<< HEAD
-        this.mediaSessionId = mediaSessionId;
-        this.volume = volume;
-=======
->>>>>>> b3808527
         this.repeatMode = repeatMode;
         this.idleReason = idleReason;
     }
